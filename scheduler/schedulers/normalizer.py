--- conflicted
+++ resolved
@@ -278,9 +278,6 @@
             time.sleep(60)
             return
 
-<<<<<<< HEAD
-        normalizer_task_db = self.ctx.task_store.get_task_by_id(
-=======
         self.logger.debug(
             "Received normalizer meta %s [normalizer_meta_id=%s, latest_normalizer_meta=%s, org_id=%s, scheduler_id=%s]",
             latest_normalizer_meta.normalizer_meta.id,
@@ -290,8 +287,7 @@
             self.scheduler_id,
         )
 
-        normalizer_task_db = self.ctx.datastore.get_task_by_id(
->>>>>>> e5ed70b9
+        normalizer_task_db = self.ctx.task_store.get_task_by_id(
             latest_normalizer_meta.normalizer_meta.id,
         )
         if normalizer_task_db is None:
