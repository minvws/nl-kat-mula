--- conflicted
+++ resolved
@@ -92,7 +92,8 @@
 
     def _populate_boefjes_queue(self) -> None:
         """Process to add boefje tasks to the boefjes priority queue."""
-<<<<<<< HEAD
+        tasks_count = 0
+
         boefjes_queue = self.queues.get("boefjes")
         if boefjes_queue is None:
             raise RuntimeError("No boefjes queue found")
@@ -100,95 +101,46 @@
         boefjes_ranker = self.rankers.get("boefjes")
         if boefjes_ranker is None:
             raise RuntimeError("No boefjes ranker found")
-
-        # oois = self.ctx.services.octopoes.get_random_objects(n=10)
-        oois = self.ctx.services.octopoes.get_objects()
-
-        # TODO: make concurrent, since ranker will be doing I/O using external
-        # services
-        count_tasks = 0
-        for ooi in oois:
-            score = boefjes_ranker.rank(ooi)
-=======
-        tasks_count = 0
 
         # TODO: make concurrent, since ranker will be doing I/O using external
         # services
         orgs = self.ctx.services.katalogus.get_organisations()
         for org in orgs:
->>>>>>> 0130b60d
 
             # oois = self.ctx.services.octopoes.get_random_objects(org=org, n=10)
             oois = self.ctx.services.octopoes.get_objects(org=org.id)
 
-<<<<<<< HEAD
-            # Get available boefjes based on ooi type
-            boefjes = self.ctx.services.katalogus.get_boefjes_by_ooi_type(
-                ooi.ooi_type,
-            )
-            if boefjes is None:
-                self.logger.debug(
-                    "No boefjes found for type %s [ooi=%s]",
-                    ooi.ooi_type, ooi,
-                )
-                continue
-
-            self.logger.debug(
-                "Found %s boefjes for ooi %s [ooi=%s, boefjes=%s}",
-                len(boefjes), ooi, ooi, [boefje.id for boefje in boefjes],
-            )
-
-            for boefje in boefjes:
-                organization = "_dev"  # FIXME
-=======
             for ooi in oois:
-
-                # TODO: get boefjes for ooi, active boefjes depend on organization
-                # and indemnification?
->>>>>>> 0130b60d
 
                 # Get available boefjes based on ooi type
                 boefjes = self.ctx.services.katalogus.get_boefjes_by_ooi_type(
                     ooi.ooi_type,
                 )
-<<<<<<< HEAD
-
-                # When using time-based dispatcher and rankers we don't want
-                # the populator to add tasks to the queue, and we do want
-                # allow the api to update the priority
-                if boefjes_queue.is_item_on_queue(task):
+                if boefjes is None:
                     self.logger.debug(
-                        "Boefje task already on queue [boefje=%s input_ooi=%s organization=%s]",
-                        boefje.id, ooi.id, organization,
+                        "No boefjes found for type %s [ooi=%s]",
+                        ooi.ooi_type, ooi,
                     )
                     continue
 
-                boefjes_queue.push(
-                    queue.PrioritizedItem(priority=score, item=task),
-=======
-                if boefjes is None:
-                    self.logger.debug(f"No boefjes found for type {ooi.ooi_type} [ooi={ooi}]")
-                    continue
-
-
                 self.logger.debug(
-                    f"Found {len(boefjes)} boefjes for ooi {ooi} [ooi={ooi}, boefjes={[boefje.id for boefje in boefjes]}"
->>>>>>> 0130b60d
+                    "Found %s boefjes for ooi %s [ooi=%s, boefjes=%s}",
+                    len(boefjes), ooi, ooi, [boefje.id for boefje in boefjes],
                 )
 
-                boefjes_queue = self.queues.get("boefjes")
                 for boefje in boefjes:
                     plugin = self.ctx.services.katalogus.get_plugin_by_org_and_boefje_id(
                         organisation_id=org.id, boefje_id=boefje.id,
                     )
                     if plugin is None:
                         self.logger.debug(
-                            f"No plugin found for boefje {boefje.id} [org={org.id}, boefje={boefje.id}]"
+                            "No plugin found for boefje %s [org=%s, boefje=%s]",
+                            boefje.id, org.id, boefje.id,
                         )
                         continue
 
                     if plugin.enabled is False:
-                        self.logger.debug(f"Boefje {boefje.id} is disabled")
+                        self.logger.debug("Boefje %s is disabled", boefje.id)
                         continue
 
                     task = BoefjeTask(
@@ -201,25 +153,22 @@
                     # allow the api to update the priority
                     if boefjes_queue.is_item_on_queue(task):
                         self.logger.debug(
-                            f"Boefje task already on queue [boefje={boefje.id} input_ooi={ooi.id} organization={org.id}]",
+                            "Boefje task already on queue [boefje=%s input_ooi=%s organization=%s]",
+                            boefje.id, ooi.id, org.id,
                         )
                         continue
 
-                    score = self.rankers.get("boefjes").rank(task)
-
-                    self.queues.get("boefjes").push(
+                    score = boefjes_ranker.rank(task)
+
+                    boefjes_queue.push(
                         queue.PrioritizedItem(priority=score, item=task),
                     )
                     tasks_count += 1
 
         if tasks_count > 0:
             self.logger.info(
-<<<<<<< HEAD
-                "Added %s boefje tasks to queue [queue_id=%s, count_tasks=%s]",
-                count_tasks, boefjes_queue.pq_id, count_tasks,
-=======
-                f"Added {tasks_count} boefje tasks to queue [queue_id={self.queues.get('boefjes').id}, tasks_count={tasks_count}]",
->>>>>>> 0130b60d
+                "Added %s boefje tasks to queue [queue_id=%s, tasks_count=%s]",
+                tasks_count, boefjes_queue.pq_id, tasks_count,
             )
 
     def _run_in_thread(
