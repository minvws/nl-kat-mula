--- conflicted
+++ resolved
@@ -22,17 +22,6 @@
             echo "RELEASE_VERSION=$(python setup.py --version)" >> $GITHUB_ENV
           fi
 
-<<<<<<< HEAD
-      - uses: actions/checkout@v3
-
-      - name: Replace version number with release version
-        run: find . -type f -name 'version.py' -exec sed -ibak "s/version = .*/version = \"${RELEASE_TAG}\"/" {} \;
-
-      - name: Run debian build script
-        run: packaging/scripts/build-debian-package.sh
-        env:
-          REPOSITORY: ${{ github.repository }}
-=======
       - name: Run debian package build
         uses: addnab/docker-run-action@v3
         with:
@@ -47,7 +36,6 @@
             -e RELEASE_TAG=${{ env.RELEASE_TAG }}
             -e PKG_NAME=${{ env.PKG_NAME }}
             --workdir /app
->>>>>>> 7793f975
 
       - name: Upload .deb to artifacts
         uses: actions/upload-artifact@v3
