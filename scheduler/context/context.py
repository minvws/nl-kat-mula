import json
import logging.config
import threading
from types import SimpleNamespace

import scheduler
from scheduler.config import settings
from scheduler.connectors import listeners, services
from scheduler.repositories import sqlalchemy, stores


class AppContext:
    """AppContext allows shared data between modules.

    Attributes:
        config:
            A settings.Settings object containing configurable application
            settings
        services:
            A dict containing all the external services connectors that
            are used and need to be shared in the scheduler application.
        stop_event: A threading.Event object used for communicating a stop
            event across threads.
        datastore:
            A SQLAlchemy.SQLAlchemy object used for storing and retrieving
            tasks.
    """

    def __init__(self) -> None:
        """Initializer of the AppContext class."""
        self.config: settings.Settings = settings.Settings()

        # Load logging configuration
        with open(self.config.log_cfg, "rt", encoding="utf-8") as f:
            logging.config.dictConfig(json.load(f))

        # Services
        katalogus_service = services.Katalogus(
            host=self.config.host_katalogus,
            source=f"scheduler/{scheduler.__version__}",
        )

        bytes_service = services.Bytes(
            host=self.config.host_bytes,
            user=self.config.host_bytes_user,
            password=self.config.host_bytes_password,
            source=f"scheduler/{scheduler.__version__}",
        )

        octopoes_service = services.Octopoes(
            host=self.config.host_octopoes,
            source=f"scheduler/{scheduler.__version__}",
            orgs=katalogus_service.get_organisations(),
        )

<<<<<<< HEAD
        lst_mutations = listeners.ScanProfileMutation(
=======
        # Listeners
        mutations_listener = listeners.ScanProfileMutation(
>>>>>>> 0abf3618
            dsn=self.config.host_mutation,
        )

        raw_data_listener = listeners.RawData(
            dsn=self.config.host_raw_data,
        )

        normalizer_meta_listener = listeners.NormalizerMeta(
            dsn=self.config.host_normalizer_meta,
        )

        # Register external services, SimpleNamespace allows us to use dot
        # notation
        self.services: SimpleNamespace = SimpleNamespace(
            **{
<<<<<<< HEAD
                services.Katalogus.name: svc_katalogus,
                services.Octopoes.name: svc_octopoes,
                services.Bytes.name: svc_bytes,
                listeners.ScanProfileMutation.name: lst_mutations,
                listeners.RawData.name: lst_raw_data,
                listeners.NormalizerMeta.name: lst_normalizer_meta,
=======
                services.Katalogus.name: katalogus_service,
                services.Octopoes.name: octopoes_service,
                services.Bytes.name: bytes_service,
                listeners.ScanProfileMutation.name: mutations_listener,
                listeners.RawData.name: raw_data_listener,
                listeners.NormalizerMeta.name: normalizer_meta_listener,
>>>>>>> 0abf3618
            }
        )

        self.stop_event: threading.Event = threading.Event()

        # Repositories
        datastore = sqlalchemy.SQLAlchemy(self.config.database_dsn)
        self.task_store: stores.TaskStorer = sqlalchemy.TaskStore(datastore)
        self.pq_store: stores.PriorityQueueStorer = sqlalchemy.PriorityQueueStore(datastore)
        self.job_store: stores.JobStorer = sqlalchemy.JobStore(datastore)<|MERGE_RESOLUTION|>--- conflicted
+++ resolved
@@ -53,12 +53,8 @@
             orgs=katalogus_service.get_organisations(),
         )
 
-<<<<<<< HEAD
-        lst_mutations = listeners.ScanProfileMutation(
-=======
         # Listeners
         mutations_listener = listeners.ScanProfileMutation(
->>>>>>> 0abf3618
             dsn=self.config.host_mutation,
         )
 
@@ -74,21 +70,12 @@
         # notation
         self.services: SimpleNamespace = SimpleNamespace(
             **{
-<<<<<<< HEAD
-                services.Katalogus.name: svc_katalogus,
-                services.Octopoes.name: svc_octopoes,
-                services.Bytes.name: svc_bytes,
-                listeners.ScanProfileMutation.name: lst_mutations,
-                listeners.RawData.name: lst_raw_data,
-                listeners.NormalizerMeta.name: lst_normalizer_meta,
-=======
                 services.Katalogus.name: katalogus_service,
                 services.Octopoes.name: octopoes_service,
                 services.Bytes.name: bytes_service,
                 listeners.ScanProfileMutation.name: mutations_listener,
                 listeners.RawData.name: raw_data_listener,
                 listeners.NormalizerMeta.name: normalizer_meta_listener,
->>>>>>> 0abf3618
             }
         )
 
