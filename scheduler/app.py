--- conflicted
+++ resolved
@@ -50,12 +50,8 @@
         self.threads: Dict[str, thread.ThreadRunner] = {}
         self.stop_event: threading.Event = self.ctx.stop_event
 
-<<<<<<< HEAD
         # Initialize schedulers
-        self.schedulers: Dict[str, schedulers.Scheduler] = {}
-=======
-        self.schedulers: Dict[str, schedulers.BoefjeScheduler] = {}
->>>>>>> 7744d13c
+        self.schedulers: Dict[str, Union[schedulers.BoefjeScheduler, schedulers.NormalizerScheduler]] = {}
         self.initialize_boefje_schedulers()
         self.initialize_normalizer_schedulers()
 
@@ -212,12 +208,9 @@
         for org_id in additions:
             org = self.ctx.services.katalogus.get_organisation(org_id)
 
-<<<<<<< HEAD
             scheduler_normalizer = self.create_normalizer_scheduler(org)
             self.schedulers[scheduler_normalizer.scheduler_id] = scheduler_normalizer
 
-=======
->>>>>>> 7744d13c
             scheduler_boefje = self.create_boefje_scheduler(org)
             self.schedulers[scheduler_boefje.scheduler_id] = scheduler_boefje
 
