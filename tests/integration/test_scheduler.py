--- conflicted
+++ resolved
@@ -142,13 +142,7 @@
 
     @mock.patch("scheduler.context.AppContext.services.bytes.get_last_run_boefje")
     @mock.patch("scheduler.context.AppContext.services.katalogus.get_boefjes_by_type_and_org_id")
-<<<<<<< HEAD
-    def test_create_tasks_for_oois(
-        self, mock_get_boefjes_by_type_and_org_id, mock_get_last_run_boefje
-    ):
-=======
     def test_create_tasks_for_oois(self, mock_get_boefjes_by_type_and_org_id, mock_get_last_run_boefje):
->>>>>>> 7744d13c
         """Provided with oois it should return Boefje tasks"""
         scan_profile = ScanProfileFactory(level=0)
         ooi = OOIFactory(scan_profile=scan_profile)
@@ -166,11 +160,7 @@
         self.assertEqual(3, len(tasks))
 
     @mock.patch("scheduler.context.AppContext.services.katalogus.get_boefjes_by_type_and_org_id")
-<<<<<<< HEAD
-    def test_create_tasks_for_oois_plugin_not_found( self, mock_get_boefjes_by_type_and_org_id):
-=======
     def test_create_tasks_for_oois_plugin_not_found(self, mock_get_boefjes_by_type_and_org_id):
->>>>>>> 7744d13c
         """When no plugins are found for boefjes, it should return no boefje tasks"""
         scan_profile = ScanProfileFactory(level=0)
         ooi = OOIFactory(scan_profile=scan_profile)
@@ -219,13 +209,9 @@
 
     @mock.patch("scheduler.context.AppContext.services.bytes.get_last_run_boefje")
     @mock.patch("scheduler.context.AppContext.services.katalogus.get_boefjes_by_type_and_org_id")
-<<<<<<< HEAD
-    def test_create_tasks_for_oois_scan_level_allowed(self, mock_get_boefjes_by_type_and_org_id, mock_get_last_run_boefje):
-=======
     def test_create_tasks_for_oois_scan_level_allowed(
         self, mock_get_boefjes_by_type_and_org_id, mock_get_last_run_boefje
     ):
->>>>>>> 7744d13c
         """When a boefje scan level is allowed for an ooi, it should return a boefje task"""
         scan_profile = ScanProfileFactory(level=5)
         ooi = OOIFactory(scan_profile=scan_profile)
@@ -245,13 +231,9 @@
 
     @mock.patch("scheduler.context.AppContext.services.bytes.get_last_run_boefje")
     @mock.patch("scheduler.context.AppContext.services.katalogus.get_boefjes_by_type_and_org_id")
-<<<<<<< HEAD
-    def test_create_tasks_for_oois_grace_period_not_passed(self, mock_get_boefjes_by_type_and_org_id, mock_get_last_run_boefje):
-=======
     def test_create_tasks_for_oois_grace_period_not_passed(
         self, mock_get_boefjes_by_type_and_org_id, mock_get_last_run_boefje
     ):
->>>>>>> 7744d13c
         """When a boefje has been run recently, it should not return a boefje task"""
         scan_profile = ScanProfileFactory(level=0)
         ooi = OOIFactory(scan_profile=scan_profile)
@@ -274,13 +256,9 @@
 
     @mock.patch("scheduler.context.AppContext.services.bytes.get_last_run_boefje")
     @mock.patch("scheduler.context.AppContext.services.katalogus.get_boefjes_by_type_and_org_id")
-<<<<<<< HEAD
-    def test_create_tasks_for_oois_grace_period_passed(self, mock_get_boefjes_by_type_and_org_id, mock_get_last_run_boefje):
-=======
     def test_create_tasks_for_oois_grace_period_passed(
         self, mock_get_boefjes_by_type_and_org_id, mock_get_last_run_boefje
     ):
->>>>>>> 7744d13c
         """When a boefje has been run recently, when the grace period has passed
         it should return a boefje task
         """
