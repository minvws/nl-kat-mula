from typing import List

from scheduler.connectors.errors import exception_handler
from scheduler.models import OOI, Organisation

from .services import HTTPService


class Octopoes(HTTPService):
    name = "octopoes"

    def __init__(self, host: str, source: str, orgs: List[Organisation]):
        self.orgs: List[Organisation] = orgs
        super().__init__(host, source)

    def __init__(self, host: str, source: str, orgs: List[Organisation]):
        self.orgs: List[Organisation] = orgs
        super().__init__(host, source)

    @exception_handler
    def get_objects(self, organisation_id: str) -> List[OOI]:
        """Get all oois from octopoes"""
        url = f"{self.host}/{organisation_id}/objects"
        response = self.get(url)
        return [OOI(**ooi) for ooi in response.json()]

    @exception_handler
    def get_random_objects(self, organisation_id: str, n: int) -> List[OOI]:
        """Get `n` random oois from octopoes"""
        url = f"{self.host}/{organisation_id}/objects/random"
        response = self.get(url, params={"amount": str(n)})
        return [OOI(**ooi) for ooi in response.json()]

    @exception_handler
    def get_object(self, organisation_id: str, reference: str) -> OOI:
        """Get an ooi from octopoes"""
        url = f"{self.host}/{organisation_id}"
        response = self.get(url, params={"reference": reference})
        return OOI(**response.json())

    def is_healthy(self) -> bool:
        healthy = True
        for org in self.orgs:
            if not self.is_host_healthy(self.host, f"/{org.id}{self.health_endpoint}"):
<<<<<<< HEAD
                healthy = False
=======
                return False
>>>>>>> 7db00d5b

        return healthy<|MERGE_RESOLUTION|>--- conflicted
+++ resolved
@@ -8,10 +8,6 @@
 
 class Octopoes(HTTPService):
     name = "octopoes"
-
-    def __init__(self, host: str, source: str, orgs: List[Organisation]):
-        self.orgs: List[Organisation] = orgs
-        super().__init__(host, source)
 
     def __init__(self, host: str, source: str, orgs: List[Organisation]):
         self.orgs: List[Organisation] = orgs
@@ -42,10 +38,6 @@
         healthy = True
         for org in self.orgs:
             if not self.is_host_healthy(self.host, f"/{org.id}{self.health_endpoint}"):
-<<<<<<< HEAD
-                healthy = False
-=======
                 return False
->>>>>>> 7db00d5b
 
         return healthy