import datetime
import logging
import socket
import time
import urllib.parse
from typing import Any, Callable, Dict, List, Union

import requests
from requests.adapters import HTTPAdapter, Retry


class HTTPService:
    """HTTPService exposes methods to make http requests to services that
    typically expose rest api endpoints

    Attributes:
        logger:
            The logger for the class.
        session:
            A requests.Session object.
        name:
            A string describing the name of the service. This is used args
            an identifier.
        source:
            As string defining the request user agent of HTTP request made from
            this HTTPService instance. This helps services differentiate from
            where the requests came from.
        host:
            A string url formatted reference to the host of the service
        headers:
            A dict containing the request headers.
        health_endpoint:
            A string defining the health endpoint for the service. Used too
            determine whether a host is healthy.
        timeout:
            An integer defining the timeout of requests.
    """

    name: str
    health_endpoint: Union[str, None] = "/health"

    def __init__(self, host: str, source: str, timeout: int = 5, retries: int = 5):
        """Initializer of the HTTPService class. During initialization thr
        host will be checked if it is available and healthy.

        Args:
            host:
                A string url formatted reference to the host of the service
            source:
                A string defining the request source of HTTP request made from
                this HTTPService instance. This helps services differentiate
                from where the requests came from.
            timeout:
                An integer defining the timeout of requests.
            retries:
                An integer defining the number of retries to make before
                giving up.
        """
<<<<<<< HEAD
        self.logger: logging.Logger = logging.getLogger(self.__class__.__name__)
        self.session: requests.Session = requests.Session()
        self.host: str = host
        self.timeout: int = timeout
        self.source: str = source
=======
        self.logger: logger.Logger = logging.getLogger(self.__class__.__name__)
        self.host = host
        self.timeout = timeout
        self.retries = retries
        self.source = source
>>>>>>> 3c4db2ec

        self.session = requests.Session()

        max_retries = Retry(
            total=self.retries,
            backoff_factor=0.1,
            status_forcelist=[500, 502, 503, 504],
        )
        self.session.mount("http://", HTTPAdapter(max_retries=max_retries))
        self.session.mount("https://", HTTPAdapter(max_retries=max_retries))

        self.headers: Dict[str, str] = {
            "Accept": "application/json",
            "Content-Type": "application/json",
        }

        if self.source:
            self.headers["User-Agent"] = self.source

        self._do_checks()

    def get(
        self, url: str, payload: Dict[str, Any] = {}, headers: Dict[str, Any] = {}, params: Dict[str, Any] = {}
    ) -> requests.Response:
        """Execute a HTTP GET request

        Args:
            headers:
                A dict to set additional headers for the request.
            params:
                A dict to set the query paramaters for the request

        Returns:
            A request.Response object
        """
        response = self.session.get(
            url,
            headers=self.headers.update(headers) if headers else self.headers,
            params=params,
            data=payload,
            timeout=self.timeout,
        )
        self.logger.debug(f"Made GET request to {url}. [name={self.name}, url={url}]")

        self._verify_response(response)

        return response

    def post(
        self, url: str, payload: Dict[str, Any], headers: Dict[str, Any] = {}, params: Dict[str, Any] = {}
    ) -> requests.Response:
        """Execute a HTTP POST request

        Args:
            headers:
                A dict to set additional headers for the request.
            params:
                A dict to set the query paramaters for the request

        Returns:
            A request.Response object
        """
        response = self.session.post(
            url,
            headers=self.headers.update(headers) if headers else self.headers,
            params=params,
            data=payload,
            timeout=self.timeout,
        )
        self.logger.debug(f"Made POST request to {url}. [name={self.name}, url={url}, data={payload}]")

        self._verify_response(response)

        return response

    def _do_checks(self) -> None:
        """Do checks whether a host is available and healthy."""
        if self.host is not None and self._retry(self._is_host_available) is False:
            raise RuntimeError(f"Host {self.host} is not available.")

        if self.health_endpoint is not None and self._retry(self._is_host_healthy) is False:
            raise RuntimeError(f"Service {self.name} is not running.")

    def _is_host_available(self) -> bool:
        """Check if the host is available.

        Returns:
            A boolean
        """
        try:
            uri = urllib.parse.urlparse(self.host)
            if uri.netloc.find("@") != -1:
                host, port = uri.netloc.split("@")[1].split(":")
            else:
                host, port = uri.netloc.split(":")

            s = socket.socket(socket.AF_INET, socket.SOCK_STREAM)
            s.connect((host, int(port)))
            return True
        except socket.error:
            return False

    def _is_host_healthy(self) -> bool:
        """Check if host is healthy by inspecting the host's health endpoint.

        Returns:
            A boolean
        """
        try:
            self.session.get(f"{self.host}{self.health_endpoint}")
            return True
        except requests.exceptions.RequestException:
            return False

    def _retry(self, func: Callable[[], Any]) -> bool:
        """Retry a function until it returns True.

        Args:
            func: A python callable that needs to be retried.

        Returns:
            A boolean signifying whether or not the func was executed successfully.
        """
        i = 0
        while i < 10:
            if func() is True:
                self.logger.info(
                    f"Connected to {self.host}. [name={self.name}, host={self.host}, func={func.__name__}]"
                )
                return True
            else:
                self.logger.warning(
                    f"Not able to reach host, retrying in {self.timeout} seconds. [name={self.name}, host={self.host}, func={func.__name__}]"
                )

                i += 1
                time.sleep(self.timeout)

        return False

    def _verify_response(self, response: requests.Response) -> None:
        """Verify the received response from a request.

        Raises:
            Exception
        """
        try:
            response.raise_for_status()
        except requests.exceptions.HTTPError as e:
            self.logger.error(
                f"Received bad response from {self.host}. [name={self.name}, url={response.url}, {str(response.content)}]"
            )
            raise (e)<|MERGE_RESOLUTION|>--- conflicted
+++ resolved
@@ -56,21 +56,12 @@
                 An integer defining the number of retries to make before
                 giving up.
         """
-<<<<<<< HEAD
         self.logger: logging.Logger = logging.getLogger(self.__class__.__name__)
         self.session: requests.Session = requests.Session()
         self.host: str = host
         self.timeout: int = timeout
+        self.retries = retries
         self.source: str = source
-=======
-        self.logger: logger.Logger = logging.getLogger(self.__class__.__name__)
-        self.host = host
-        self.timeout = timeout
-        self.retries = retries
-        self.source = source
->>>>>>> 3c4db2ec
-
-        self.session = requests.Session()
 
         max_retries = Retry(
             total=self.retries,
