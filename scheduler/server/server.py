--- conflicted
+++ resolved
@@ -21,10 +21,6 @@
         self.logger: logging.Logger = logging.getLogger(__name__)
         self.ctx: context.AppContext = ctx
         self.schedulers: Dict[str, schedulers.Scheduler] = s
-<<<<<<< HEAD
-        self.queues: Dict[str, models.PriorityQueue] = {k: s.queue for k, s in self.schedulers.items()}
-=======
->>>>>>> 50630ecb
 
         self.api = fastapi.FastAPI()
 
