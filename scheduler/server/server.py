import logging
import queue as _queue
from typing import Any, Dict, List, Optional, Union

import fastapi
import scheduler
import uvicorn
from scheduler import context, models, queues, schedulers

from .pagination import PaginatedResponse, paginate


class Server:
    """Server that exposes API endpoints for the scheduler."""

    def __init__(
        self,
        ctx: context.AppContext,
        s: Dict[str, schedulers.Scheduler],
    ):
        self.logger: logging.Logger = logging.getLogger(__name__)
        self.ctx: context.AppContext = ctx
        self.schedulers: Dict[str, schedulers.Scheduler] = s

        self.api = fastapi.FastAPI()

        self.api.add_api_route(
            path="/",
            endpoint=self.root,
            methods=["GET"],
            status_code=200,
        )

        self.api.add_api_route(
            path="/health",
            endpoint=self.health,
            methods=["GET"],
            response_model=models.ServiceHealth,
            status_code=200,
        )

        self.api.add_api_route(
            path="/schedulers",
            endpoint=self.get_schedulers,
            methods=["GET"],
            response_model=List[models.Scheduler],
            status_code=200,
        )

        self.api.add_api_route(
            path="/schedulers/{scheduler_id}",
            endpoint=self.get_scheduler,
            methods=["GET"],
            response_model=models.Scheduler,
            status_code=200,
        )

        self.api.add_api_route(
            path="/schedulers/{scheduler_id}",
            endpoint=self.patch_scheduler,
            methods=["PATCH"],
            response_model=models.Scheduler,
            status_code=200,
        )

        self.api.add_api_route(
            path="/schedulers/{scheduler_id}/tasks",
            endpoint=self.list_tasks,
            methods=["GET"],
            response_model=PaginatedResponse,
            status_code=200,
        )

        self.api.add_api_route(
            path="/tasks",
            endpoint=self.list_tasks,
            methods=["GET"],
            response_model=PaginatedResponse,
            status_code=200,
        )

        self.api.add_api_route(
            path="/tasks/{task_id}",
            endpoint=self.get_task,
            methods=["GET"],
            response_model=models.Task,
            status_code=200,
        )

        self.api.add_api_route(
            path="/tasks/{task_id}",
            endpoint=self.patch_task,
            methods=["PATCH"],
            response_model=models.Task,
            status_code=200,
        )

        self.api.add_api_route(
            path="/queues",
            endpoint=self.get_queues,
            methods=["GET"],
            response_model=List[models.Queue],
            status_code=200,
        )

        self.api.add_api_route(
            path="/queues/{queue_id}",
            endpoint=self.get_queue,
            methods=["GET"],
            response_model=models.Queue,
            status_code=200,
        )

        self.api.add_api_route(
            path="/queues/{queue_id}/pop",
            endpoint=self.pop_queue,
            methods=["GET"],
<<<<<<< HEAD
            response_model=models.PrioritizedItem,
=======
            response_model=Optional[models.QueuePrioritizedItem],
>>>>>>> e3dcfea6
            status_code=200,
        )

        self.api.add_api_route(
            path="/queues/{queue_id}/push",
            endpoint=self.push_queue,
            methods=["POST"],
            status_code=201,
        )

    def root(self) -> Any:
        return None

    def health(self) -> Any:
        response = models.ServiceHealth(
            service="scheduler",
            healthy=True,
            version=scheduler.__version__,
        )

        for service in self.ctx.services.__dict__.values():
            response.externals[service.name] = service.is_healthy()

        return response

    def get_schedulers(self) -> Any:
        return [models.Scheduler(**s.dict()) for s in self.schedulers.values()]

    def get_scheduler(self, scheduler_id: str) -> Any:
        s = self.schedulers.get(scheduler_id)
        if s is None:
            raise fastapi.HTTPException(
                status_code=404,
                detail="scheduler not found",
            )

        return models.Scheduler(**s.dict())

    def patch_scheduler(self, scheduler_id: str, item: models.Scheduler) -> Any:
        s = self.schedulers.get(scheduler_id)
        if s is None:
            raise fastapi.HTTPException(
                status_code=404,
                detail="scheduler not found",
            )

        stored_scheduler_model = models.Scheduler(**s.dict())
        patch_data = item.dict(exclude_unset=True)
        if len(patch_data) == 0:
            raise fastapi.HTTPException(
                status_code=400,
                detail="no data to patch",
            )

        updated_scheduler = stored_scheduler_model.copy(update=patch_data)

        # We update the patched attributes, since the schedulers are kept
        # in memory.
        for attr, value in patch_data.items():
            try:
                setattr(s, attr, value)
            except AttributeError as exc:
                raise fastapi.HTTPException(
                    status_code=400,
                    detail="attribute not found",
                ) from exc

        return updated_scheduler

    def list_tasks(
        self,
        request: fastapi.Request,
        scheduler_id: Union[str, None] = None,
        status: Union[str, None] = None,
        offset: int = 0,
        limit: int = 10,
    ) -> Any:
        try:
            results, count = self.ctx.task_store.get_tasks(
                scheduler_id=scheduler_id,
                status=status,
                offset=offset,
                limit=limit,
            )
        except ValueError as exc:
            raise fastapi.HTTPException(
                status_code=400,
                detail=str(exc),
            ) from exc
        except Exception as exc:
            self.logger.exception(exc)
            raise fastapi.HTTPException(
                status_code=500,
                detail="failed to get tasks",
            ) from exc

        return paginate(request, results, count=count, offset=offset, limit=limit)

    def get_task(self, task_id: str) -> Any:
        try:
            task = self.ctx.task_store.get_task_by_id(task_id)
        except ValueError as exc:
            raise fastapi.HTTPException(
                status_code=400,
                detail=str(exc),
            ) from exc
        except Exception as exc:
            raise fastapi.HTTPException(
                status_code=500,
                detail="failed to get task",
            ) from exc

        if task is None:
            raise fastapi.HTTPException(
                status_code=404,
                detail="task not found",
            )

        return models.Task(**task.dict())

    def patch_task(self, task_id: str, item: models.Task) -> Any:
        try:
            task_db = self.ctx.task_store.get_task_by_id(task_id)
        except ValueError as exc:
            raise fastapi.HTTPException(
                status_code=400,
                detail=str(exc),
            ) from exc
        except Exception as exc:
            raise fastapi.HTTPException(
                status_code=500,
                detail="failed to get task",
            ) from exc

        if task_db is None:
            raise fastapi.HTTPException(
                status_code=404,
                detail="task not found",
            )

        patch_data = item.dict(exclude_unset=True)
        if len(patch_data) == 0:
            raise fastapi.HTTPException(
                status_code=400,
                detail="no data to patch",
            )

        # Update the patched attributes
        for attr, value in patch_data.items():
            try:
                setattr(task_db, attr, value)
            except AttributeError as exc:
                raise fastapi.HTTPException(
                    status_code=400,
                    detail="attribute not found",
                ) from exc

        # update task in database
        try:
            self.ctx.task_store.update_task(task_db)
        except Exception as exc:
            raise fastapi.HTTPException(
                status_code=500,
                detail="failed to update task",
            ) from exc

        return models.Task(**task_db.dict())

    def get_queues(self) -> Any:
        return [models.Queue(**s.queue.dict()) for s in self.schedulers.values()]

    def get_queue(self, queue_id: str) -> Any:
        s = self.schedulers.get(queue_id)
        if s is None:
            raise fastapi.HTTPException(
                status_code=404,
                detail="scheduler not found, by queue_id",
            )

        q = s.queue
        if q is None:
            raise fastapi.HTTPException(
                status_code=404,
                detail="queue not found",
            )

        return models.Queue(**q.dict())

    def pop_queue(self, queue_id: str, filters: List[models.Filter] = None) -> Any:
        s = self.schedulers.get(queue_id)
        if s is None:
            raise fastapi.HTTPException(
                status_code=404,
                detail="queue not found",
            )

        try:
            p_item = s.pop_item_from_queue(filters)
        except queues.QueueEmptyError as exc_empty:
            return None

        if p_item is None:
            raise fastapi.HTTPException(
                status_code=404,
                detail="could not pop item from queue, check your filters",
            )

        return models.PrioritizedItem(**p_item.dict())

    def push_queue(self, queue_id: str, item: models.PrioritizedItem) -> Any:
        s = self.schedulers.get(queue_id)
        if s is None:
            raise fastapi.HTTPException(
                status_code=404,
                detail="queue not found",
            )

        try:
            p_item = models.PrioritizedItem(**item.dict())
            if p_item.scheduler_id is None:
                p_item.scheduler_id = s.scheduler_id

            if s.queue.item_type == models.BoefjeTask:
                p_item.data = models.BoefjeTask(**p_item.data).dict()
            elif s.queue.item_type == models.NormalizerTask:
                p_item.data = models.NormalizerTask(**p_item.data).dict()
        except Exception as exc:
            raise fastapi.HTTPException(
                status_code=400,
                detail=str(exc),
            ) from exc

        try:
            s.push_item_to_queue(p_item)
        except queues.QueueFullError as exc_full:
            raise fastapi.HTTPException(
                status_code=400,
                detail="queue is full",
            ) from exc_full
        except ValueError as exc_value:
            raise fastapi.HTTPException(
                status_code=400,
                detail="invalid item",
            ) from exc_value
        except queues.errors.NotAllowedError as exc_not_allowed:
            raise fastapi.HTTPException(
                status_code=400,
                detail="not allowed",
            ) from exc_not_allowed

        return models.PrioritizedItem(**p_item.dict())

    def run(self) -> None:
        uvicorn.run(
            self.api,
            host=self.ctx.config.api_host,
            port=self.ctx.config.api_port,
            log_config=None,
        )<|MERGE_RESOLUTION|>--- conflicted
+++ resolved
@@ -115,11 +115,7 @@
             path="/queues/{queue_id}/pop",
             endpoint=self.pop_queue,
             methods=["GET"],
-<<<<<<< HEAD
-            response_model=models.PrioritizedItem,
-=======
             response_model=Optional[models.QueuePrioritizedItem],
->>>>>>> e3dcfea6
             status_code=200,
         )
 
