import os
from pathlib import Path

from pydantic import BaseSettings, Field


class Settings(BaseSettings):
    """Application settings loaded from environment variables."""

    # Application settings
    debug: bool = Field(False, env="SCHEDULER_DEBUG")
    log_cfg: str = Field(
        os.path.join(Path(__file__).parent.parent.parent, "logging.json"),
        env="SCHEDULER_LOG_CFG",
    )

    # Server settings
    api_host: str = Field("0.0.0.0", env="SCHEDULER_API_HOST")
    api_port: int = Field(8000, env="SCHEDULER_API_PORT")

    # Application settings
    boefje_populate: bool = Field(False, env="SCHEDULER_BOEFJE_POPULATE")
    normalizer_populate: bool = Field(True, env="SCHEDULER_NORMALIZER_POPULATE")
    monitor_organisations_interval: int = Field(60, env="SCHEDULER_MONITOR_ORGANISATIONS_INTERVAL")

    # External services settings
    host_katalogus: str = Field(..., env="KATALOGUS_API")
    host_bytes: str = Field(..., env="BYTES_API")
    host_bytes_user: str = Field(..., env="BYTES_USERNAME")
    host_bytes_password: str = Field(..., env="BYTES_PASSWORD")
    host_octopoes: str = Field(..., env="OCTOPOES_API")
<<<<<<< HEAD
    host_scan_profile: str = Field(..., env="SCHEDULER_RABBITMQ_DSN")
=======
>>>>>>> 0abf3618
    host_mutation: str = Field(..., env="SCHEDULER_RABBITMQ_DSN")
    host_raw_data: str = Field(..., env="SCHEDULER_RABBITMQ_DSN")
    host_normalizer_meta: str = Field(..., env="SCHEDULER_RABBITMQ_DSN")

    # Queue settings (0 is infinite)
    pq_maxsize: int = Field(1000, env="SCHEDULER_PQ_MAXSIZE")
    pq_populate_interval: int = Field(60, env="SCHEDULER_PQ_INTERVAL")
    pq_populate_grace_period: int = Field(86400, env="SCHEDULER_PQ_GRACE")

    # Database settings
    database_dsn: str = Field(..., env="SCHEDULER_DB_DSN")<|MERGE_RESOLUTION|>--- conflicted
+++ resolved
@@ -29,10 +29,6 @@
     host_bytes_user: str = Field(..., env="BYTES_USERNAME")
     host_bytes_password: str = Field(..., env="BYTES_PASSWORD")
     host_octopoes: str = Field(..., env="OCTOPOES_API")
-<<<<<<< HEAD
-    host_scan_profile: str = Field(..., env="SCHEDULER_RABBITMQ_DSN")
-=======
->>>>>>> 0abf3618
     host_mutation: str = Field(..., env="SCHEDULER_RABBITMQ_DSN")
     host_raw_data: str = Field(..., env="SCHEDULER_RABBITMQ_DSN")
     host_normalizer_meta: str = Field(..., env="SCHEDULER_RABBITMQ_DSN")
