--- conflicted
+++ resolved
@@ -2,7 +2,8 @@
 from typing import Any
 
 import factory
-from factory import Factory, Faker, LazyFunction, PostGenerationMethodCall, Sequence, fuzzy
+from factory import (Factory, Faker, LazyFunction, PostGenerationMethodCall,
+                     Sequence, fuzzy)
 from scheduler.models import OOI, ScanProfile
 
 
@@ -33,9 +34,4 @@
         elements=["Hostname", "Network"],
     )
 
-<<<<<<< HEAD
-    scan_profile: ScanProfile
-
-=======
->>>>>>> 0abf3618
     organisation_id: str = Faker("uuid4")